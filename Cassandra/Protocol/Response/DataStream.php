<?php
namespace Cassandra\Protocol\Response;

use Cassandra\Enum\DataTypeEnum;

/**
 * Class DataStream
 * @package Cassandra\Protocol\Response
 */
class DataStream {

	/**
	 * @var string
	 */
	private $data;

	/**
	 * @var int
	 */
	private $length;

	/**
	 * @param string $binary
	 */
	public function __construct($binary) {
		$this->data = $binary;
		$this->length = strlen($binary);
	}


	/**
	 * Read data from stream.
	 *
	 * @param int $length
	 * @throws \Exception
	 * @return string
	 */
	protected function read($length) {
		if ($this->length < $length) {
			throw new \Exception('Reading while at end of stream');
		}
		$output = substr($this->data, 0, $length);
		$this->data = substr($this->data, $length);
		$this->length -= $length;
		return $output;
	}

	/**
	 * Read single character.
	 *
	 * @return int
	 */
	public function readChar() {
		return unpack('C', $this->read(1))[1];
	}

	/**
	 * Read unsigned short.
	 *
	 * @return int
	 */
	public function readShort() {
		return unpack('n', $this->read(2))[1];
	}

	/**
	 * Read unsigned int.
	 *
	 * @param bool $isCollectionElement
	 * @return int
	 */
	public function readInt($isCollectionElement = false) {
		if ($isCollectionElement) {
			$length = $this->readShort();
			return unpack('l', strrev($this->read($length)))[1];
		}
<<<<<<< HEAD
		return unpack('l', strrev($this->read(4)))[1];
	}

	/**
	 * Read unsigned big int;
	 *
	 * @return int;
	 */
	function readBigInt($isCollectionElement = false) {
		if ($isCollectionElement)
			$length = $this->readShort();
		else
			$length = 8;

		$data = $this->read($length);
		$arr = unpack('N2', $data);

		if (PHP_INT_SIZE == 4) {
			$hi = $arr[1];
			$lo = $arr[2];
			$isNeg = $hi  < 0;

			// Check for a negative
			if ($isNeg) {
				$hi = ~$hi & (int)0xffffffff;
				$lo = ~$lo & (int)0xffffffff;

				if ($lo == (int)0xffffffff) {
					$hi++;
					$lo = 0;
				} else {
					$lo++;
				}
			}

			// Force 32bit words in excess of 2G to pe positive - we deal wigh sign
			// explicitly below
			if ($hi & (int)0x80000000) {
				$hi &= (int)0x7fffffff;
				$hi += 0x80000000;
			}

			if ($lo & (int)0x80000000) {
				$lo &= (int)0x7fffffff;
				$lo += 0x80000000;
			}

			$value = $hi * 4294967296 + $lo;

			if ($isNeg) {
				$value = 0 - $value;
			}
		} else {
			if ($arr[2] & 0x80000000) {
				$arr[2] = $arr[2] & 0xffffffff;
			}

			if ($arr[1] & 0x80000000) {
				$arr[1] = $arr[1] & 0xffffffff;
				$arr[1] = $arr[1] ^ 0xffffffff;
				$arr[2] = $arr[2] ^ 0xffffffff;
				$value = 0 - $arr[1]*4294967296 - $arr[2] - 1;
			} else {
				$value = $arr[1]*4294967296 + $arr[2];
			}
		}

		return $value;
=======
		return unpack('N', $this->read(4))[1];
>>>>>>> b1ff1ad7
	}

	/**
	 * Read string.
	 *
	 * @return string
	 */
	public function readString() {
		$length = $this->readShort();
		return $this->read($length);
	}

	/**
	 * Read long string.
	 *
	 * @return string
	 */
	public function readLongString() {
		$length = $this->readInt();
		return $this->read($length);
	}

	/**
	 * Read bytes.
	 *
	 * @param bool $isCollectionElement
	 * @return string
	 */
	public function readBytes($isCollectionElement = false) {
		if ($isCollectionElement)
<<<<<<< HEAD
				$this->readShort();
=======
			$this->readShort();
>>>>>>> b1ff1ad7
		$length = $this->readInt();
		if($length === -1)
			return null;
		return $this->read($length);
	}

	/**
	 * Read uuid.
	 *
	 * @param bool $isCollectionElement
	 * @return string
	 */
	public function readUuid($isCollectionElement = false) {
		if ($isCollectionElement)
			$this->readShort();
		$uuid = '';
		$data = $this->read(16);

		for ($i = 0; $i < 16; ++$i) {
			if ($i == 4 || $i == 6 || $i == 8 || $i == 10) {
				$uuid .= '-';
			}
			$uuid .= str_pad(dechex(ord($data{$i})), 2, '0', STR_PAD_LEFT);
		}

		return $uuid;
	}

	/**
	 * Read timestamp.
	 *
	 * Cassandra is using the default java date representation, which is the
	 * milliseconds since epoch. Since we cannot use 64 bits integers without
	 * extra libraries, we are reading this as two 32 bits numbers and calculate
	 * the seconds since epoch.
	 *
	 * @return int
	 */
	public function readTimestamp() {
		return intval(round($this->readBigInt()/1000));
	}

	/**
	 * Read list.
	 *
	 * @param $valueType
	 * @return array
	 */
	public function readList($valueType) {
		$list = array();
<<<<<<< HEAD
		$count = $this->readShort();
		for ($i = 0; $i < $count; ++$i) {
			$list[] = $this->readByType($valueType, true);
		}
=======
        try {
            $count = $this->readShort();
        } catch (\Exception $ex) {
            $count = 0;
        }
        for ($i = 0; $i < $count; ++$i) {
            $list[] = $this->readByType($valueType, true);
        }
>>>>>>> b1ff1ad7
		return $list;
	}

	/**
	 * Read map.
	 *
	 * @param $keyType
	 * @param $valueType
	 * @return array
	 */
	public function readMap($keyType, $valueType) {
		$map = array();
		$count = $this->readShort();
		for ($i = 0; $i < $count; ++$i) {
			$map[$this->readByType($keyType, true)] = $this->readByType($valueType, true);
		}
		return $map;
	}

	/**
	 * Read float.
	 *
	 * @param bool $isCollectionElement
	 * @return float
	 */
	public function readFloat($isCollectionElement = false) {
		if ($isCollectionElement) {
				$this->readShort();
		}
		return unpack('f', strrev($this->read(4)))[1];
	}

	/**
	 * Read double.
	 *
	 * @param bool $isCollectionElement
	 * @return double
	 */
	public function readDouble($isCollectionElement = false) {
		if ($isCollectionElement) {
				$this->readShort();
		}
		return unpack('d', strrev($this->read(8)))[1];
	}

	/**
	 * Read boolean.
	 *
	 * @return bool
	 */
	public function readBoolean() {
		return (bool)$this->readChar();
	}

	/**
	 * Read inet.
	 *
	 * @param bool $isCollectionElement
	 * @return string
	 */
	public function readInet($isCollectionElement = false) {
		if ($isCollectionElement) {
			$data = $this->read($this->readShort());
		} else {
			$data = $this->data;
		}
		return inet_ntop($data);
	}

	/**
	 * Read variable length integer.
	 *
	 * @param bool $isCollectionElement
	 * @return string
	 */
	public function readVarint($isCollectionElement = false) {
		if($isCollectionElement) {
				$length = $this->readShort();
		} else {
<<<<<<< HEAD
				$length = 8;
		}
		switch($length) {
				case 8:
						$unpack = 'N2';
						break;
				case 4:
						$unpack = 'N';
						break;
				case 2:
						$unpack = 'n';
						break;
				case 1:
						$unpack = 'c';
						break;
		}
		$read = unpack($unpack, $this->read($length));
		$higher = $read[1];
		$lower = $read[2];
		return $higher << 32 | $lower;
=======
				$length = strlen($this->data);
		}

		$hex = unpack('H*', $this->read($length));
		return $this->bchexdec($hex[1]);
>>>>>>> b1ff1ad7
	}

	/**
	 * Read variable length decimal.
	 *
	 * @param bool $isCollectionElement
	 * @return string
	 */
	public function readDecimal($isCollectionElement = false) {
		if ($isCollectionElement) {
<<<<<<< HEAD
				$this->readShort();
=======
			$this->readShort();
>>>>>>> b1ff1ad7
		}
		$scale = $this->readInt();
		$value = $this->readVarint($isCollectionElement);
		$len = strlen($value);
		return substr($value, 0, $len - $scale) . '.' . substr($value, $len - $scale);
	}

	/**
	 * Read 64bit long
	 *
	 * @param bool $isCollectionElement
	 * @return string
	 */
	public function readBigInt($isCollectionElement = false) {
		if ($isCollectionElement) {
			$length = $this->readShort();
		} else {
			$length = 8;
		}
		$data = $this->read($length);
		$arr = unpack('N2', $data);

		if (PHP_INT_SIZE == 4) {
			$hi = $arr[1];
			$lo = $arr[2];
			$isNeg = $hi  < 0;
			
			// Check for a negative
			if ($isNeg) {
				$hi = ~$hi & (int)0xffffffff;
				$lo = ~$lo & (int)0xffffffff;
				
				if ($lo == (int)0xffffffff) {	
					$hi++;
					$lo = 0;
				} else {
					$lo++;
				}
			}
			
			// Force 32bit words in excess of 2G to pe positive - we deal wigh sign
			// explicitly below
			if ($hi & (int)0x80000000) {
				$hi &= (int)0x7fffffff;
				$hi += 0x80000000;
			}
			
			if ($lo & (int)0x80000000) {
				$lo &= (int)0x7fffffff;
				$lo += 0x80000000;
			}
			
			$value = $hi * 4294967296 + $lo;
			
			if ($isNeg) {
				$value = 0 - $value;
			}
		} else {
			if ($arr[2] & 0x80000000) {
				$arr[2] = $arr[2] & 0xffffffff;
			}
			
			if ($arr[1] & 0x80000000) {
				$arr[1] = $arr[1] & 0xffffffff;
				$arr[1] = $arr[1] ^ 0xffffffff;
				$arr[2] = $arr[2] ^ 0xffffffff;
				$value = 0 - $arr[1]*4294967296 - $arr[2] - 1;
			} else {
				$value = $arr[1]*4294967296 + $arr[2];
			}
		}

		return $value;
	}


	/**
	 * @param array $type
	 * @param bool $isCollectionElement for collection element used other alg. a temporary solution
	 * @return mixed
	 */
	public function readByType(array $type, $isCollectionElement = false) {
<<<<<<< HEAD

		if ( $this->data === null || $this->data === false) {
=======
		if (strlen($this->data) <= 0){
>>>>>>> b1ff1ad7
			return null;
		}

		switch ($type['type']) {
			case DataTypeEnum::ASCII:
			case DataTypeEnum::VARCHAR:
			case DataTypeEnum::TEXT:
				return $isCollectionElement ? $this->readString() : $this->data;
			case DataTypeEnum::BIGINT:
				return $this->readBigInt($isCollectionElement);
			case DataTypeEnum::COUNTER:
			case DataTypeEnum::VARINT:
				return $this->readVarint($isCollectionElement);
			case DataTypeEnum::CUSTOM:
			case DataTypeEnum::BLOB:
				return $this->readBytes($isCollectionElement);
			case DataTypeEnum::BOOLEAN:
				return $this->readBoolean();
			case DataTypeEnum::DECIMAL:
				return $this->readDecimal($isCollectionElement);
			case DataTypeEnum::DOUBLE:
				return $this->readDouble($isCollectionElement);
			case DataTypeEnum::FLOAT:
				return $this->readFloat($isCollectionElement);
			case DataTypeEnum::INT:
				return $this->readInt($isCollectionElement);
			case DataTypeEnum::TIMESTAMP:
				return $this->readTimestamp();
			case DataTypeEnum::UUID:
				return $this->readUuid($isCollectionElement);
			case DataTypeEnum::TIMEUUID:
				return $this->readUuid($isCollectionElement);
			case DataTypeEnum::INET:
				return $this->readInet($isCollectionElement);
			case DataTypeEnum::COLLECTION_LIST:
			case DataTypeEnum::COLLECTION_SET:
				return $this->readList($type['value']);
			case DataTypeEnum::COLLECTION_MAP:
				return $this->readMap($type['key'], $type['value']);
		}

		trigger_error('Unknown type ' . var_export($type, true));
		return null;
	}
}<|MERGE_RESOLUTION|>--- conflicted
+++ resolved
@@ -74,7 +74,7 @@
 			$length = $this->readShort();
 			return unpack('l', strrev($this->read($length)))[1];
 		}
-<<<<<<< HEAD
+
 		return unpack('l', strrev($this->read(4)))[1];
 	}
 
@@ -143,9 +143,6 @@
 		}
 
 		return $value;
-=======
-		return unpack('N', $this->read(4))[1];
->>>>>>> b1ff1ad7
 	}
 
 	/**
@@ -176,11 +173,7 @@
 	 */
 	public function readBytes($isCollectionElement = false) {
 		if ($isCollectionElement)
-<<<<<<< HEAD
-				$this->readShort();
-=======
 			$this->readShort();
->>>>>>> b1ff1ad7
 		$length = $this->readInt();
 		if($length === -1)
 			return null;
@@ -231,21 +224,10 @@
 	 */
 	public function readList($valueType) {
 		$list = array();
-<<<<<<< HEAD
 		$count = $this->readShort();
 		for ($i = 0; $i < $count; ++$i) {
 			$list[] = $this->readByType($valueType, true);
 		}
-=======
-        try {
-            $count = $this->readShort();
-        } catch (\Exception $ex) {
-            $count = 0;
-        }
-        for ($i = 0; $i < $count; ++$i) {
-            $list[] = $this->readByType($valueType, true);
-        }
->>>>>>> b1ff1ad7
 		return $list;
 	}
 
@@ -325,7 +307,6 @@
 		if($isCollectionElement) {
 				$length = $this->readShort();
 		} else {
-<<<<<<< HEAD
 				$length = 8;
 		}
 		switch($length) {
@@ -346,13 +327,6 @@
 		$higher = $read[1];
 		$lower = $read[2];
 		return $higher << 32 | $lower;
-=======
-				$length = strlen($this->data);
-		}
-
-		$hex = unpack('H*', $this->read($length));
-		return $this->bchexdec($hex[1]);
->>>>>>> b1ff1ad7
 	}
 
 	/**
@@ -363,11 +337,7 @@
 	 */
 	public function readDecimal($isCollectionElement = false) {
 		if ($isCollectionElement) {
-<<<<<<< HEAD
-				$this->readShort();
-=======
 			$this->readShort();
->>>>>>> b1ff1ad7
 		}
 		$scale = $this->readInt();
 		$value = $this->readVarint($isCollectionElement);
@@ -450,12 +420,8 @@
 	 * @return mixed
 	 */
 	public function readByType(array $type, $isCollectionElement = false) {
-<<<<<<< HEAD
 
 		if ( $this->data === null || $this->data === false) {
-=======
-		if (strlen($this->data) <= 0){
->>>>>>> b1ff1ad7
 			return null;
 		}
 
